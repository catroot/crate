--- conflicted
+++ resolved
@@ -318,16 +318,11 @@
         IterablePlan plan = (IterablePlan)  plan("select name from users where id = 1");
         Iterator<PlanNode> iterator = plan.iterator();
         ESGetNode node = (ESGetNode) iterator.next();
-<<<<<<< HEAD
         assertThat(node.extractBytesRef(), is(false));
-        assertThat(node.index(), is("users"));
-        assertThat(node.ids().get(0), is("1"));
-        assertFalse(iterator.hasNext());
-=======
         assertThat(node.tableInfo().ident().name(), is("users"));
         assertThat(node.docKeys().getOnlyKey(), isDocKey(1L));
->>>>>>> 7235eafd
         assertThat(node.outputs().size(), is(1));
+        assertThat(iterator.hasNext(), is(false));
     }
 
     @Test
