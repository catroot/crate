--- conflicted
+++ resolved
@@ -1567,7 +1567,6 @@
         assertThat(currentTime.valueType(), is((DataType) DataTypes.TIMESTAMP));
     }
 
-<<<<<<< HEAD
     @Test
     public void testSelectWithMultipleTablesAndReuseSameAlias() throws Exception {
         expectedException.expect(TableOrAliasAlreadyInUseException.class);
@@ -1581,6 +1580,4 @@
         expectedException.expectMessage("The table or alias 'users' is specified more than once");
         analyze("select * from users, users");
     }
-=======
->>>>>>> 7235eafd
 }