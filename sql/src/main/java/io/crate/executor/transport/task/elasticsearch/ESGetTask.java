/*
 * Licensed to CRATE Technology GmbH ("Crate") under one or more contributor
 * license agreements.  See the NOTICE file distributed with this work for
 * additional information regarding copyright ownership.  Crate licenses
 * this file to you under the Apache License, Version 2.0 (the "License");
 * you may not use this file except in compliance with the License.  You may
 * obtain a copy of the License at
 *
 *   http://www.apache.org/licenses/LICENSE-2.0
 *
 * Unless required by applicable law or agreed to in writing, software
 * distributed under the License is distributed on an "AS IS" BASIS, WITHOUT
 * WARRANTIES OR CONDITIONS OF ANY KIND, either express or implied.  See the
 * License for the specific language governing permissions and limitations
 * under the License.
 *
 * However, if you have executed another commercial license agreement
 * with Crate these terms will supersede the license and you may use the
 * software solely pursuant to the terms of the relevant commercial agreement.
 */

package io.crate.executor.transport.task.elasticsearch;

import com.google.common.base.Optional;
import com.google.common.util.concurrent.FutureCallback;
import com.google.common.util.concurrent.Futures;
import com.google.common.util.concurrent.ListenableFuture;
import com.google.common.util.concurrent.SettableFuture;
import io.crate.Constants;
import io.crate.analyze.where.DocKeys;
import io.crate.executor.JobTask;
import io.crate.executor.QueryResult;
import io.crate.executor.TaskResult;
import io.crate.metadata.ColumnIdent;
import io.crate.metadata.Functions;
import io.crate.metadata.PartitionName;
import io.crate.metadata.table.TableInfo;
import io.crate.operation.ProjectorUpstream;
import io.crate.operation.projectors.FlatProjectorChain;
import io.crate.operation.projectors.ProjectionToProjectorVisitor;
import io.crate.operation.projectors.Projector;
import io.crate.planner.node.dql.ESGetNode;
import io.crate.planner.projection.Projection;
import io.crate.planner.projection.TopNProjection;
import io.crate.planner.symbol.InputColumn;
import io.crate.planner.symbol.Reference;
import io.crate.planner.symbol.Symbol;
<<<<<<< HEAD
=======
import io.crate.planner.symbol.ValueSymbolVisitor;
>>>>>>> 7235eafd
import org.apache.lucene.util.BytesRef;
import org.elasticsearch.action.ActionListener;
import org.elasticsearch.action.ActionRequest;
import org.elasticsearch.action.get.*;
import org.elasticsearch.action.support.TransportAction;
import org.elasticsearch.common.xcontent.support.XContentMapValues;
import org.elasticsearch.search.fetch.source.FetchSourceContext;

import javax.annotation.Nonnull;
import javax.annotation.Nullable;
import java.util.*;

public class ESGetTask extends JobTask {

    private final static SymbolToFieldExtractor SYMBOL_TO_FIELD_EXTRACTOR =
            new SymbolToFieldExtractor<>(new GetResponseFieldExtractorFactory());
    private final List<ListenableFuture<TaskResult>> results;
    private final TransportAction transportAction;
    private final ActionRequest request;
    private final ActionListener listener;

    public ESGetTask(UUID jobId,
                     Functions functions,
                     ProjectionToProjectorVisitor projectionToProjectorVisitor,
                     TransportMultiGetAction multiGetAction,
                     TransportGetAction getAction,
                     ESGetNode node) {
        super(jobId);

        assert multiGetAction != null;
        assert getAction != null;
        assert node != null;
        assert node.docKeys().size() > 0;
        assert node.limit() == null || node.limit() != 0 : "shouldn't execute ESGetTask if limit is 0";


<<<<<<< HEAD
        Map<String, Object> partitionValues = preparePartitionValues(node);
        final GetResponseContext ctx = new GetResponseContext(functions, node.outputs().size(), partitionValues, node.extractBytesRef());
=======
        final GetResponseContext ctx = new GetResponseContext(functions, node);
>>>>>>> 7235eafd
        List<FieldExtractor> extractors = new ArrayList<>(node.outputs().size());
        for (Symbol symbol : node.outputs()) {
            extractors.add(SYMBOL_TO_FIELD_EXTRACTOR.convert(symbol, ctx));
        }
        for (Symbol symbol : node.sortSymbols()) {
            extractors.add(SYMBOL_TO_FIELD_EXTRACTOR.convert(symbol, ctx));
        }

        final FetchSourceContext fsc = new FetchSourceContext(ctx.referenceNames());
        final SettableFuture<TaskResult> result = SettableFuture.create();
        results = Arrays.<ListenableFuture<TaskResult>>asList(result);
        if (node.docKeys().size() > 1) {
            MultiGetRequest multiGetRequest = prepareMultiGetRequest(node, fsc);
            transportAction = multiGetAction;
            request = multiGetRequest;
            FlatProjectorChain projectorChain = getFlatProjectorChain(projectionToProjectorVisitor, node);
            listener = new MultiGetResponseListener(result, extractors, projectorChain);
        } else {
            GetRequest getRequest = prepareGetRequest(node, fsc);
            transportAction = getAction;
            request = getRequest;
            listener = new GetResponseListener(result, extractors);
        }
    }

    public static String indexName(TableInfo tableInfo, Optional<List<BytesRef>> values){
        if (tableInfo.isPartitioned()){
            return new PartitionName(tableInfo.ident(), values.get()).stringValue();
        } else {
            return tableInfo.ident().name();
        }
    }

    private GetRequest prepareGetRequest(ESGetNode node, FetchSourceContext fsc) {
        DocKeys.DocKey docKey = node.docKeys().getOnlyKey();
        GetRequest getRequest = new GetRequest(indexName(node.tableInfo(), docKey.partitionValues()),
                Constants.DEFAULT_MAPPING_TYPE, docKey.id());
        getRequest.fetchSourceContext(fsc);
        getRequest.realtime(true);
        getRequest.routing(docKey.routing());
        return getRequest;
    }

    private MultiGetRequest prepareMultiGetRequest(ESGetNode node, FetchSourceContext fsc) {
        MultiGetRequest multiGetRequest = new MultiGetRequest();
        for (DocKeys.DocKey key : node.docKeys()) {
            String id = key.id();
            MultiGetRequest.Item item = new MultiGetRequest.Item(
                    indexName(node.tableInfo(), key.partitionValues()), Constants.DEFAULT_MAPPING_TYPE, key.id());
            item.fetchSourceContext(fsc);
            item.routing(key.routing());
            multiGetRequest.add(item);
        }
        multiGetRequest.realtime(true);
        return multiGetRequest;
    }

    private FlatProjectorChain getFlatProjectorChain(ProjectionToProjectorVisitor projectionToProjectorVisitor,
                                                     ESGetNode node) {
        FlatProjectorChain projectorChain = null;
        if (node.limit() != null || node.offset() > 0 || !node.sortSymbols().isEmpty()) {
            List<Symbol> orderBySymbols = new ArrayList<>(node.sortSymbols().size());
            for (Symbol symbol : node.sortSymbols()) {
                int i = node.outputs().indexOf(symbol);
                if (i < 0) {
                    orderBySymbols.add(new InputColumn(node.outputs().size() + orderBySymbols.size()));
                } else {
                    orderBySymbols.add(new InputColumn(i));
                }
            }
            TopNProjection topNProjection = new TopNProjection(
                    com.google.common.base.Objects.firstNonNull(node.limit(), Constants.DEFAULT_SELECT_LIMIT),
                    node.offset(),
                    orderBySymbols,
                    node.reverseFlags(),
                    node.nullsFirst()
            );
            topNProjection.outputs(genInputColumns(node.outputs().size()));
            projectorChain = new FlatProjectorChain(
                    Arrays.<Projection>asList(topNProjection),
                    projectionToProjectorVisitor,
                    null
            );
        }
        return projectorChain;
    }

    private static List<Symbol> genInputColumns(int size) {
        List<Symbol> inputColumns = new ArrayList<>(size);
        for (int i = 0; i < size; i++) {
            inputColumns.add(new InputColumn(i));
        }
        return inputColumns;
    }

    static class MultiGetResponseListener implements ActionListener<MultiGetResponse>, ProjectorUpstream {

        private final SettableFuture<TaskResult> result;
        private final List<FieldExtractor> fieldExtractor;
        @Nullable
        private final FlatProjectorChain projectorChain;
        private final Projector downstream;

        public MultiGetResponseListener(final SettableFuture<TaskResult> result,
                                        List<FieldExtractor> extractors,
                                        @Nullable FlatProjectorChain projectorChain) {
            this.result = result;
            this.fieldExtractor = extractors;
            this.projectorChain = projectorChain;
            if (projectorChain == null) {
                downstream = null;
            } else {
                downstream = projectorChain.firstProjector();
                downstream.registerUpstream(this);
                Futures.addCallback(projectorChain.result(), new FutureCallback<Object[][]>() {
                    @Override
                    public void onSuccess(@Nullable Object[][] rows) {
                        result.set(new QueryResult(rows));
                    }

                    @Override
                    public void onFailure(@Nonnull Throwable t) {
                        result.setException(t);
                    }
                });
            }
        }

        @Override
        public void onResponse(MultiGetResponse responses) {
            if (projectorChain == null) {
                List<Object[]> rows = new ArrayList<>(responses.getResponses().length);
                for (MultiGetItemResponse response : responses) {
                    if (response.isFailed() || !response.getResponse().isExists()) {
                        continue;
                    }
                    final Object[] row = new Object[fieldExtractor.size()];
                    int c = 0;
                    for (FieldExtractor extractor : fieldExtractor) {
                        row[c] = extractor.extract(response.getResponse());
                        c++;
                    }
                    rows.add(row);
                }

                result.set(new QueryResult(rows.toArray(new Object[rows.size()][])));
            } else {
                projectorChain.startProjections();
                try {
                    for (MultiGetItemResponse response : responses) {
                        if (response.isFailed() || !response.getResponse().isExists()) {
                            continue;
                        }
                        final Object[] row = new Object[fieldExtractor.size()];
                        int c = 0;
                        for (FieldExtractor extractor : fieldExtractor) {
                            row[c] = extractor.extract(response.getResponse());
                            c++;
                        }
                        if (!downstream.setNextRow(row)) {
                            break;
                        }
                    }
                    downstream.upstreamFinished();
                } catch (Exception e) {
                    downstream.upstreamFailed(e);
                }
            }
        }

        @Override
        public void onFailure(Throwable e) {
            result.setException(e);
        }

        @Override
        public void downstream(Projector downstream) {
            throw new UnsupportedOperationException("Setting downstream isn't supported on MultiGetResponseListener");
        }
    }

    static class GetResponseListener implements ActionListener<GetResponse> {

        private final SettableFuture<TaskResult> result;
        private final List<FieldExtractor> extractors;

        public GetResponseListener(SettableFuture<TaskResult> result, List<FieldExtractor> extractors) {
            this.result = result;
            this.extractors = extractors;
        }

        @Override
        public void onResponse(GetResponse response) {
            if (!response.isExists()) {
                result.set(TaskResult.EMPTY_RESULT);
                return;
            }

            final Object[][] rows = new Object[1][extractors.size()];
            int c = 0;
            for (FieldExtractor extractor : extractors) {
                /**
                 * NOTE: mapping isn't applied. So if an Insert was done using the ES Rest Endpoint
                 * the data might be returned in the wrong format (date as string instead of long)
                 */
                rows[0][c] = extractor.extract(response);
                c++;
            }

            result.set(new QueryResult(rows));
        }

        @Override
        public void onFailure(Throwable e) {
            result.setException(e);
        }
    }

    @Override
    @SuppressWarnings("unchecked")
    public void start() {
        transportAction.execute(request, listener);
    }

    @Override
    public List<ListenableFuture<TaskResult>> result() {
        return results;
    }

    @Override
    public void upstreamResult(List<ListenableFuture<TaskResult>> result) {
        throw new UnsupportedOperationException(
                String.format(Locale.ENGLISH, "upstreamResult not supported on %s",
                        getClass().getSimpleName()));
    }

    static class GetResponseContext extends SymbolToFieldExtractor.Context {
<<<<<<< HEAD
        private final Map<String, Object> partitionValues;
        public final boolean extractBytesRef;

        public GetResponseContext(Functions functions, int size, Map<String, Object> partitionValues,
                                  boolean extractBytesRef) {
            super(functions, size);
            this.partitionValues = partitionValues;
            this.extractBytesRef = extractBytesRef;
=======
        private final HashMap<String, DocKeys.DocKey> ids2Keys;
        private final ESGetNode node;
        private final HashMap<ColumnIdent, Integer> partitionPositions;

        public GetResponseContext(Functions functions, ESGetNode node) {
            super(functions, node.outputs().size());
            this.node = node;
            ids2Keys = new HashMap<>(node.docKeys().size());
            for (DocKeys.DocKey key : node.docKeys()) {
                ids2Keys.put(key.id(), key);
            }

            if (node.tableInfo().isPartitioned()) {
                partitionPositions = new HashMap<>(node.tableInfo().partitionedByColumns().size());
                for (Integer idx : node.docKeys().partitionIdx().get()) {
                    partitionPositions.put(node.tableInfo().primaryKey().get(idx), idx);
                }
            } else {
                partitionPositions = null;
            }
>>>>>>> 7235eafd
        }

        @Override
        public Object inputValueFor(InputColumn inputColumn) {
            throw new AssertionError("GetResponseContext does not support resolving InputColumn");
        }
    }

    static class GetResponseFieldExtractorFactory implements FieldExtractorFactory<GetResponse, GetResponseContext> {

        @Override
        public FieldExtractor<GetResponse> build(Reference reference, final GetResponseContext context) {
            final String field = reference.info().ident().columnIdent().fqn();
            if (field.equals("_version")) {
                return new FieldExtractor<GetResponse>() {
                    @Override
                    public Object extract(GetResponse response) {
                        return response.getVersion();
                    }
                };
            } else if (field.equals("_id")) {
                return new FieldExtractor<GetResponse>() {
                    @Override
                    public Object extract(GetResponse response) {
                        return response.getId();
                    }
                };
<<<<<<< HEAD
            } else if (context.partitionValues.containsKey(field)) {
                return new FieldExtractor<GetResponse>() {
                    @Override
                    public Object extract(GetResponse response) {
                        return context.partitionValues.get(field);
                    }
                };
            } else {
                return new FieldExtractor<GetResponse>() {
                    @Override
                    public Object extract(GetResponse response) {
                        assert response.getSourceAsMap() != null;
                        Object value = XContentMapValues.extractValue(field, response.getSourceAsMap());
                        if (context.extractBytesRef && value instanceof String) {
                            value = new BytesRef((String)value);
                        }
                        return value;
                    }
                };
=======
            } else if (context.node.tableInfo().isPartitioned()
                    && context.node.tableInfo().partitionedBy().contains(reference.ident().columnIdent())) {
                final int pos = context.node.tableInfo().primaryKey().indexOf(reference.ident().columnIdent());
                if (pos >= 0) {
                    return new FieldExtractor<GetResponse>() {
                        @Override
                        public Object extract(GetResponse response) {
                            return ValueSymbolVisitor.VALUE.process(context.ids2Keys.get(response.getId()).values().get(pos));
                        }
                    };
                }
>>>>>>> 7235eafd
            }
            return new FieldExtractor<GetResponse>() {
                @Override
                public Object extract(GetResponse response) {
                    assert response.getSourceAsMap() != null;
                    return XContentMapValues.extractValue(field, response.getSourceAsMap());
                }
            };
        }
    }

}<|MERGE_RESOLUTION|>--- conflicted
+++ resolved
@@ -45,10 +45,7 @@
 import io.crate.planner.symbol.InputColumn;
 import io.crate.planner.symbol.Reference;
 import io.crate.planner.symbol.Symbol;
-<<<<<<< HEAD
-=======
 import io.crate.planner.symbol.ValueSymbolVisitor;
->>>>>>> 7235eafd
 import org.apache.lucene.util.BytesRef;
 import org.elasticsearch.action.ActionListener;
 import org.elasticsearch.action.ActionRequest;
@@ -84,13 +81,7 @@
         assert node.docKeys().size() > 0;
         assert node.limit() == null || node.limit() != 0 : "shouldn't execute ESGetTask if limit is 0";
 
-
-<<<<<<< HEAD
-        Map<String, Object> partitionValues = preparePartitionValues(node);
-        final GetResponseContext ctx = new GetResponseContext(functions, node.outputs().size(), partitionValues, node.extractBytesRef());
-=======
         final GetResponseContext ctx = new GetResponseContext(functions, node);
->>>>>>> 7235eafd
         List<FieldExtractor> extractors = new ArrayList<>(node.outputs().size());
         for (Symbol symbol : node.outputs()) {
             extractors.add(SYMBOL_TO_FIELD_EXTRACTOR.convert(symbol, ctx));
@@ -328,16 +319,6 @@
     }
 
     static class GetResponseContext extends SymbolToFieldExtractor.Context {
-<<<<<<< HEAD
-        private final Map<String, Object> partitionValues;
-        public final boolean extractBytesRef;
-
-        public GetResponseContext(Functions functions, int size, Map<String, Object> partitionValues,
-                                  boolean extractBytesRef) {
-            super(functions, size);
-            this.partitionValues = partitionValues;
-            this.extractBytesRef = extractBytesRef;
-=======
         private final HashMap<String, DocKeys.DocKey> ids2Keys;
         private final ESGetNode node;
         private final HashMap<ColumnIdent, Integer> partitionPositions;
@@ -358,7 +339,6 @@
             } else {
                 partitionPositions = null;
             }
->>>>>>> 7235eafd
         }
 
         @Override
@@ -386,27 +366,6 @@
                         return response.getId();
                     }
                 };
-<<<<<<< HEAD
-            } else if (context.partitionValues.containsKey(field)) {
-                return new FieldExtractor<GetResponse>() {
-                    @Override
-                    public Object extract(GetResponse response) {
-                        return context.partitionValues.get(field);
-                    }
-                };
-            } else {
-                return new FieldExtractor<GetResponse>() {
-                    @Override
-                    public Object extract(GetResponse response) {
-                        assert response.getSourceAsMap() != null;
-                        Object value = XContentMapValues.extractValue(field, response.getSourceAsMap());
-                        if (context.extractBytesRef && value instanceof String) {
-                            value = new BytesRef((String)value);
-                        }
-                        return value;
-                    }
-                };
-=======
             } else if (context.node.tableInfo().isPartitioned()
                     && context.node.tableInfo().partitionedBy().contains(reference.ident().columnIdent())) {
                 final int pos = context.node.tableInfo().primaryKey().indexOf(reference.ident().columnIdent());
@@ -418,16 +377,18 @@
                         }
                     };
                 }
->>>>>>> 7235eafd
             }
             return new FieldExtractor<GetResponse>() {
                 @Override
                 public Object extract(GetResponse response) {
                     assert response.getSourceAsMap() != null;
-                    return XContentMapValues.extractValue(field, response.getSourceAsMap());
+                    Object value = XContentMapValues.extractValue(field, response.getSourceAsMap());
+                    if (context.node.extractBytesRef() && value instanceof String) {
+                        value = new BytesRef((String)value);
+                    }
+                    return value;
                 }
             };
         }
     }
-
 }